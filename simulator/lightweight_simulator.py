--- conflicted
+++ resolved
@@ -36,11 +36,7 @@
 from simulator.simulator_util import PositionNearbyAgent as PNA
 from evaluation.evaluation_functions import EvaluationFeaturesExtractor
 
-<<<<<<< HEAD
-from sim4ad.common_constants import MISSING_NEARBY_AGENT_VALUE
-=======
 from sim4ad.common_constants import MISSING_NEARBY_AGENT_VALUE as MNAV
->>>>>>> db864884
 
 logger = logging.getLogger(__name__)
 
@@ -1073,38 +1069,6 @@
             "heading": state.heading,
             "distance_left_lane_marking": distance_left_lane_marking,
             "distance_right_lane_marking": distance_right_lane_marking,
-<<<<<<< HEAD
-            "front_ego_rel_dx": nearby_agents_features.get(PNA.CENTER_IN_FRONT, {}).get("rel_dx", MISSING_NEARBY_AGENT_VALUE),
-            "front_ego_rel_dy": nearby_agents_features.get(PNA.CENTER_IN_FRONT, {}).get("rel_dy", MISSING_NEARBY_AGENT_VALUE),
-            "front_ego_rel_v": nearby_agents_features.get(PNA.CENTER_IN_FRONT, {}).get("rel_v", MISSING_NEARBY_AGENT_VALUE),
-            "front_ego_rel_a": nearby_agents_features.get(PNA.CENTER_IN_FRONT, {}).get("rel_a", MISSING_NEARBY_AGENT_VALUE),
-            "front_ego_heading": nearby_agents_features.get(PNA.CENTER_IN_FRONT, {}).get("heading", MISSING_NEARBY_AGENT_VALUE),
-            "behind_ego_rel_dx": nearby_agents_features.get(PNA.CENTER_BEHIND, {}).get("rel_dx", MISSING_NEARBY_AGENT_VALUE),
-            "behind_ego_rel_dy": nearby_agents_features.get(PNA.CENTER_BEHIND, {}).get("rel_dy", MISSING_NEARBY_AGENT_VALUE),
-            "behind_ego_rel_v": nearby_agents_features.get(PNA.CENTER_BEHIND, {}).get("rel_v", MISSING_NEARBY_AGENT_VALUE),
-            "behind_ego_rel_a": nearby_agents_features.get(PNA.CENTER_BEHIND, {}).get("rel_a", MISSING_NEARBY_AGENT_VALUE),
-            "behind_ego_heading": nearby_agents_features.get(PNA.CENTER_BEHIND, {}).get("heading", MISSING_NEARBY_AGENT_VALUE),
-            "front_left_rel_dx": nearby_agents_features.get(PNA.LEFT_IN_FRONT, {}).get("rel_dx", MISSING_NEARBY_AGENT_VALUE),
-            "front_left_rel_dy": nearby_agents_features.get(PNA.LEFT_IN_FRONT, {}).get("rel_dy", MISSING_NEARBY_AGENT_VALUE),
-            "front_left_rel_v": nearby_agents_features.get(PNA.LEFT_IN_FRONT, {}).get("rel_v", MISSING_NEARBY_AGENT_VALUE),
-            "front_left_rel_a": nearby_agents_features.get(PNA.LEFT_IN_FRONT, {}).get("rel_a", MISSING_NEARBY_AGENT_VALUE),
-            "front_left_heading": nearby_agents_features.get(PNA.LEFT_IN_FRONT, {}).get("heading", MISSING_NEARBY_AGENT_VALUE),
-            "behind_left_rel_dx": nearby_agents_features.get(PNA.LEFT_BEHIND, {}).get("rel_dx", MISSING_NEARBY_AGENT_VALUE),
-            "behind_left_rel_dy": nearby_agents_features.get(PNA.LEFT_BEHIND, {}).get("rel_dy", MISSING_NEARBY_AGENT_VALUE),
-            "behind_left_rel_v": nearby_agents_features.get(PNA.LEFT_BEHIND, {}).get("rel_v", MISSING_NEARBY_AGENT_VALUE),
-            "behind_left_rel_a": nearby_agents_features.get(PNA.LEFT_BEHIND, {}).get("rel_a", MISSING_NEARBY_AGENT_VALUE),
-            "behind_left_heading": nearby_agents_features.get(PNA.LEFT_BEHIND, {}).get("heading", MISSING_NEARBY_AGENT_VALUE),
-            "front_right_rel_dx": nearby_agents_features.get(PNA.RIGHT_IN_FRONT, {}).get("rel_dx", MISSING_NEARBY_AGENT_VALUE),
-            "front_right_rel_dy": nearby_agents_features.get(PNA.RIGHT_IN_FRONT, {}).get("rel_dy", MISSING_NEARBY_AGENT_VALUE),
-            "front_right_rel_v": nearby_agents_features.get(PNA.RIGHT_IN_FRONT, {}).get("rel_v", MISSING_NEARBY_AGENT_VALUE),
-            "front_right_rel_a": nearby_agents_features.get(PNA.RIGHT_IN_FRONT, {}).get("rel_a", MISSING_NEARBY_AGENT_VALUE),
-            "front_right_heading": nearby_agents_features.get(PNA.RIGHT_IN_FRONT, {}).get("heading", MISSING_NEARBY_AGENT_VALUE),
-            "behind_right_rel_dx": nearby_agents_features.get(PNA.RIGHT_BEHIND, {}).get("rel_dx", MISSING_NEARBY_AGENT_VALUE),
-            "behind_right_rel_dy": nearby_agents_features.get(PNA.RIGHT_BEHIND, {}).get("rel_dy", MISSING_NEARBY_AGENT_VALUE),
-            "behind_right_rel_v": nearby_agents_features.get(PNA.RIGHT_BEHIND, {}).get("rel_v", MISSING_NEARBY_AGENT_VALUE),
-            "behind_right_rel_a": nearby_agents_features.get(PNA.RIGHT_BEHIND, {}).get("rel_a", MISSING_NEARBY_AGENT_VALUE),
-            "behind_right_heading": nearby_agents_features.get(PNA.RIGHT_BEHIND, {}).get("heading", MISSING_NEARBY_AGENT_VALUE)
-=======
             "front_ego_rel_dx": nearby_agents_features.get(PNA.CENTER_IN_FRONT, {}).get("rel_dx", MNAV),
             "front_ego_rel_dy": nearby_agents_features.get(PNA.CENTER_IN_FRONT, {}).get("rel_dy", MNAV),
             "front_ego_rel_v": nearby_agents_features.get(PNA.CENTER_IN_FRONT, {}).get("rel_v", MNAV),
@@ -1135,7 +1099,6 @@
             "behind_right_rel_v": nearby_agents_features.get(PNA.RIGHT_BEHIND, {}).get("rel_v", MNAV),
             "behind_right_rel_a": nearby_agents_features.get(PNA.RIGHT_BEHIND, {}).get("rel_a", MNAV),
             "behind_right_heading": nearby_agents_features.get(PNA.RIGHT_BEHIND, {}).get("heading", MNAV)
->>>>>>> db864884
         }
 
     def __change_episode(self):
